--- conflicted
+++ resolved
@@ -1,4 +1,3 @@
-<<<<<<< HEAD
 import path from 'node:path';
 import { fileURLToPath } from 'node:url';
 
@@ -6,18 +5,6 @@
 const replaceJsExtensionsPlugin = path.join(
   configDir,
   'scripts/babel/plugins/replaceJsExtensions.cjs',
-=======
-import tsJestPresets from 'ts-jest/presets/default-esm/jest-preset.js';
-
-const tsJestTransform = Object.fromEntries(
-  Object.entries(tsJestPresets.transform).map(([pattern, transformer]) => {
-    if (Array.isArray(transformer)) {
-      const [module, options] = transformer;
-      return [pattern, [module, { ...options, tsconfig: '<rootDir>/tsconfig.json' }]];
-    }
-    return [pattern, transformer];
-  }),
->>>>>>> 557a57a1
 );
 
 export default {
@@ -29,7 +16,6 @@
   moduleNameMapper: {
     '^@asynkron/openagent-core$': '<rootDir>/packages/core/dist/index.js',
   },
-<<<<<<< HEAD
   transform: {
     '^.+\\.(ts|tsx)$': [
       'babel-jest',
@@ -44,8 +30,4 @@
   },
   extensionsToTreatAsEsm: ['.ts'],
   moduleFileExtensions: ['ts', 'tsx', 'js', 'json', 'node'],
-=======
-  moduleFileExtensions: ['ts', 'js', 'mjs', 'cjs', 'json'],
-  resolver: '<rootDir>/jest.resolver.cjs',
->>>>>>> 557a57a1
 };