import { jest } from '@jest/globals';

import {
  loadAgentWithMockedModules,
  queueModelResponse,
  resetQueuedResponses,
} from './agentRuntimeTestHarness.js';
import { createTestRunnerUI } from './testRunnerUI.js';

jest.setTimeout(20000);

beforeEach(() => {
  resetQueuedResponses();
});

test('agent runtime executes one mocked command then exits on user request', async () => {
  process.env.OPENAI_API_KEY = 'test-key';
  const { agent } = await loadAgentWithMockedModules();
  agent.STARTUP_FORCE_AUTO_APPROVE = true;

  queueModelResponse({
    message: 'Mocked response',
    plan: [],
    command: {
      shell: 'bash',
      run: 'echo "MOCKED_OK"',
      cwd: '.',
      timeout_sec: 5,
    },
  });
  queueModelResponse({
    message: 'Mocked follow-up',
    plan: [],
    command: null,
  });

  const runCommandMock = jest.fn().mockResolvedValue({
    stdout: 'MOCKED_OK\n',
    stderr: '',
    exit_code: 0,
    killed: false,
    runtime_ms: 5,
  });

  const runtime = agent.createAgentRuntime({
    getAutoApproveFlag: () => agent.STARTUP_FORCE_AUTO_APPROVE,
    runCommandFn: runCommandMock,
  });

  const ui = createTestRunnerUI(runtime);
  ui.queueUserInput('Run the test command', 'exit');

  await ui.start();

  expect(runCommandMock).toHaveBeenCalledTimes(1);
  const commandEvent = ui.events.find((evt) => evt.type === 'command-result');
  expect(commandEvent).toBeTruthy();
});

<<<<<<< HEAD
=======
const driveRefusalAutoResponse = async (refusalMessage) => {
  process.env.OPENAI_API_KEY = 'test-key';
  const { agent, mocks } = await loadAgentWithMockedModules();

  // The first response simulates the model refusing; the second proves we nudged it to try again.
  queueModelResponse({
    message: refusalMessage,
    plan: [],
    command: null,
  });
  queueModelResponse({
    message: 'Second attempt succeeds.',
    plan: [],
    command: null,
  });

  const runtime = agent.createAgentRuntime();
  const ui = createTestRunnerUI(runtime);
  ui.queueUserInput('Please try something else', 'exit');

  await ui.start();

  return { mocks, ui };
};

test.each([
  "I’m sorry, but I can’t help with that.",
  "I'm sorry, I can't assist with that.",
])('auto-responds with continue when refusal looks like "%s"', async (refusalMessage) => {
  const { mocks, ui } = await driveRefusalAutoResponse(refusalMessage);

  expect(mocks.requestModelCompletion).toHaveBeenCalledTimes(2);
  const secondCall = mocks.requestModelCompletion.mock.calls[1]?.[0] ?? {};
  const userMessages = Array.isArray(secondCall.history)
    ? secondCall.history.filter((entry) => entry.role === 'user').map((entry) => entry.content)
    : [];
  expect(userMessages).toContain('continue');

  const autoStatusEvent = ui.events.find(
    (event) =>
      event.type === 'status' &&
      event.level === 'info' &&
      typeof event.message === 'string' &&
      event.message.includes('auto-responding with "continue"')
  );
  expect(autoStatusEvent).toBeTruthy();
>>>>>>> 699a9a21
test('agent runtime emits debug envelopes when debug flag enabled', async () => {
  process.env.OPENAI_API_KEY = 'test-key';
  const { agent } = await loadAgentWithMockedModules();
  agent.STARTUP_DEBUG = true;

  queueModelResponse({
    message: 'Debug test response',
    plan: [],
    command: null,
  });

  const runtime = agent.createAgentRuntime({
    getDebugFlag: () => agent.STARTUP_DEBUG,
  });

  const capturedEvents = [];
  const ui = createTestRunnerUI(runtime, {
    onEvent: (event) => {
      if (event?.type === 'debug') {
        capturedEvents.push(event);
      }
    },
  });

  ui.queueUserInput('Trigger debug output', 'exit');

  await ui.start();

  expect(capturedEvents.length).toBeGreaterThan(0);
  const stages = capturedEvents.map((event) => event.payload?.stage);
  expect(stages).toContain('openai-response');
  expect(stages).toContain('assistant-response');
});<|MERGE_RESOLUTION|>--- conflicted
+++ resolved
@@ -57,8 +57,6 @@
   expect(commandEvent).toBeTruthy();
 });
 
-<<<<<<< HEAD
-=======
 const driveRefusalAutoResponse = async (refusalMessage) => {
   process.env.OPENAI_API_KEY = 'test-key';
   const { agent, mocks } = await loadAgentWithMockedModules();
@@ -105,7 +103,6 @@
       event.message.includes('auto-responding with "continue"')
   );
   expect(autoStatusEvent).toBeTruthy();
->>>>>>> 699a9a21
 test('agent runtime emits debug envelopes when debug flag enabled', async () => {
   process.env.OPENAI_API_KEY = 'test-key';
   const { agent } = await loadAgentWithMockedModules();
