/**
 * Builds the system prompt that governs the agent runtime.
 *
 * Responsibilities:
 * - Recursively discover local `AGENTS.md` guidance files.
 * - Aggregate their contents and append them to the base system prompt.
 *
 * Consumers:
 * - `src/agent/loop.js` reads `SYSTEM_PROMPT` to seed the conversation history.
 * - Root `index.js` re-exports the discovery helpers for unit tests.
 */

<<<<<<< HEAD
import fs from 'node:fs';
import path from 'node:path';
=======
const fs = require('fs');
const path = require('path');
const { execSync } = require('child_process');

function detectWorkspaceRoot(startDir = process.cwd()) {
  try {
    const output = execSync('git rev-parse --show-toplevel', {
      cwd: startDir,
      stdio: ['ignore', 'pipe', 'ignore'],
    });
    const candidate = output.toString().trim();
    if (candidate) {
      return { root: path.resolve(candidate), source: 'git' };
    }
  } catch (err) {
    // ignored
  }
  return { root: path.resolve(startDir), source: 'cwd' };
}
>>>>>>> 5b41d186

export function findAgentFiles(rootDir) {
  const discovered = [];

  function walk(current) {
    let entries = [];
    try {
      entries = fs.readdirSync(current, { withFileTypes: true });
    } catch (err) {
      return;
    }

    for (const entry of entries) {
      if (entry.name === 'node_modules' || entry.name === '.git') {
        continue;
      }

      const fullPath = path.join(current, entry.name);

      if (entry.isDirectory()) {
        walk(fullPath);
        continue;
      }

      if (entry.isFile() && entry.name.toLowerCase() === 'agents.md') {
        discovered.push(fullPath);
      }
    }
  }

  walk(rootDir);
  return discovered;
}

export function buildAgentsPrompt(rootDir) {
  const agentFiles = findAgentFiles(rootDir);
  if (agentFiles.length === 0) {
    return '';
  }

  const sections = agentFiles
    .map((filePath) => {
      try {
        const content = fs.readFileSync(filePath, 'utf8').trim();
        if (!content) {
          return '';
        }
        return `File: ${path.relative(rootDir, filePath)}\n${content}`;
      } catch (err) {
        return '';
      }
    })
    .filter(Boolean);

  if (sections.length === 0) {
    return '';
  }

  return sections.join('\n\n---\n\n');
}

function readFileIfExists(filePath) {
  try {
    const content = fs.readFileSync(filePath, 'utf8').trim();
    return content ? content : '';
  } catch (err) {
    return '';
  }
}

export function buildBaseSystemPrompt(rootDir) {
  const sections = [];

  const promptFiles = [
    path.join(rootDir, 'prompts', 'system.md'),
    path.join(rootDir, 'prompts', 'developer.md'),
  ];

  for (const promptFile of promptFiles) {
    const content = readFileIfExists(promptFile);
    if (content) {
      sections.push(content);
    }
  }

  const brainDir = path.join(rootDir, 'brain');
  let brainFiles = [];
  try {
    brainFiles = fs
      .readdirSync(brainDir)
      .filter((fileName) => fileName.toLowerCase().endsWith('.md'))
      .sort();
  } catch (err) {
    brainFiles = [];
  }

  for (const fileName of brainFiles) {
    const filePath = path.join(brainDir, fileName);
    const content = readFileIfExists(filePath);
    if (content) {
      sections.push(content);
    }
  }

  if (sections.length === 0) {
    return 'You are an AI agent that helps users by executing commands and completing tasks.';
  }

  return sections.join('\n\n');
}

<<<<<<< HEAD
export const BASE_SYSTEM_PROMPT = buildBaseSystemPrompt(process.cwd());
=======
const WORKSPACE_ROOT_INFO = detectWorkspaceRoot(process.cwd());
const BASE_SYSTEM_PROMPT = buildBaseSystemPrompt(WORKSPACE_ROOT_INFO.root);
>>>>>>> 5b41d186

const agentsGuidance = buildAgentsPrompt(WORKSPACE_ROOT_INFO.root);

<<<<<<< HEAD
export const SYSTEM_PROMPT =
=======
const combinedPrompt =
>>>>>>> 5b41d186
  agentsGuidance.trim().length > 0
    ? `${BASE_SYSTEM_PROMPT}\n\nThe following local operating rules are mandatory. They are sourced from AGENTS.md files present in the workspace:\n\n${agentsGuidance}`
    : BASE_SYSTEM_PROMPT;

<<<<<<< HEAD
export default {
=======
const workspaceMetadata = `Workspace metadata:\n- workspace_root: ${WORKSPACE_ROOT_INFO.root}\n- detection_source: ${WORKSPACE_ROOT_INFO.source}`;

const SYSTEM_PROMPT = [combinedPrompt, workspaceMetadata].filter(Boolean).join('\n\n');

module.exports = {
  detectWorkspaceRoot,
>>>>>>> 5b41d186
  findAgentFiles,
  buildAgentsPrompt,
  buildBaseSystemPrompt,
  BASE_SYSTEM_PROMPT,
  SYSTEM_PROMPT,
  WORKSPACE_ROOT_INFO,
};<|MERGE_RESOLUTION|>--- conflicted
+++ resolved
@@ -10,12 +10,8 @@
  * - Root `index.js` re-exports the discovery helpers for unit tests.
  */
 
-<<<<<<< HEAD
 import fs from 'node:fs';
 import path from 'node:path';
-=======
-const fs = require('fs');
-const path = require('path');
 const { execSync } = require('child_process');
 
 function detectWorkspaceRoot(startDir = process.cwd()) {
@@ -33,7 +29,6 @@
   }
   return { root: path.resolve(startDir), source: 'cwd' };
 }
->>>>>>> 5b41d186
 
 export function findAgentFiles(rootDir) {
   const discovered = [];
@@ -145,34 +140,22 @@
   return sections.join('\n\n');
 }
 
-<<<<<<< HEAD
-export const BASE_SYSTEM_PROMPT = buildBaseSystemPrompt(process.cwd());
-=======
 const WORKSPACE_ROOT_INFO = detectWorkspaceRoot(process.cwd());
 const BASE_SYSTEM_PROMPT = buildBaseSystemPrompt(WORKSPACE_ROOT_INFO.root);
->>>>>>> 5b41d186
 
 const agentsGuidance = buildAgentsPrompt(WORKSPACE_ROOT_INFO.root);
 
-<<<<<<< HEAD
-export const SYSTEM_PROMPT =
-=======
 const combinedPrompt =
->>>>>>> 5b41d186
   agentsGuidance.trim().length > 0
     ? `${BASE_SYSTEM_PROMPT}\n\nThe following local operating rules are mandatory. They are sourced from AGENTS.md files present in the workspace:\n\n${agentsGuidance}`
     : BASE_SYSTEM_PROMPT;
 
-<<<<<<< HEAD
-export default {
-=======
 const workspaceMetadata = `Workspace metadata:\n- workspace_root: ${WORKSPACE_ROOT_INFO.root}\n- detection_source: ${WORKSPACE_ROOT_INFO.source}`;
 
 const SYSTEM_PROMPT = [combinedPrompt, workspaceMetadata].filter(Boolean).join('\n\n');
 
 module.exports = {
   detectWorkspaceRoot,
->>>>>>> 5b41d186
   findAgentFiles,
   buildAgentsPrompt,
   buildBaseSystemPrompt,
