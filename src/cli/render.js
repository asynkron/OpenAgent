--- conflicted
+++ resolved
@@ -151,7 +151,6 @@
   display('AI', rendered, 'magenta');
 }
 
-<<<<<<< HEAD
 export function renderCommand(command) {
   if (!command) return;
 
@@ -160,7 +159,6 @@
 }
 
 export function renderCommandResult(command, result, stdout, stderr) {
-=======
 function renderCommand(command) {
   if (!command || typeof command !== 'object') {
     return;
@@ -186,7 +184,6 @@
   // display('Command Result', statusLines, 'green');
 
 
->>>>>>> 5b41d186
   const language = detectLanguage(command.command);
 
   if (stdout) {
