--- conflicted
+++ resolved
@@ -212,37 +212,6 @@
     const stopThinkingEvent = () => emit({ type: 'thinking', state: 'stop' });
 
     try {
-<<<<<<< HEAD
-      await performInitialHandshake({
-        history,
-        prompt: INITIAL_HANDSHAKE_PROMPT,
-        systemPrompt,
-        executePass: executeAgentPass,
-        openai,
-        model,
-        emitEvent: emit,
-        runCommandFn,
-        runBrowseFn,
-        runEditFn,
-        runReadFn,
-        runReplaceFn,
-        runEscapeStringFn,
-        runUnescapeStringFn,
-        applyFilterFn,
-        tailLinesFn,
-        getNoHumanFlag,
-        setNoHumanFlag,
-        planReminderMessage: PLAN_PENDING_REMINDER,
-        startThinkingFn: startThinkingEvent,
-        stopThinkingFn: stopThinkingEvent,
-        escState,
-        approvalManager,
-        historyCompactor,
-        planManager,
-      });
-
-=======
->>>>>>> 98af1751
       while (true) {
         const noHumanActive = getNoHumanFlag();
         const userInput = noHumanActive
