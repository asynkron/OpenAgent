import { register as registerCancellation } from '../utils/cancellation.js';
import { createResponse } from '../openai/responses.js';
import { OPENAGENT_RESPONSE_TOOL } from './responseToolSchema.js';
import { createEscWaiter, resetEscState } from './escState.js';

const noop = () => {};

function isAbortLike(error) {
  if (!error) {
    return false;
  }

  if (error.name === 'APIUserAbortError') {
    return true;
  }

  const message = typeof error.message === 'string' ? error.message : '';
  return message.includes('aborted');
}

async function swallowAbortErrors(promise) {
  try {
    await promise;
  } catch (error) {
    if (!isAbortLike(error)) {
      throw error;
    }
  }
}

export async function requestModelCompletion({
  openai,
  model,
  history,
  observationBuilder,
  escState,
  startThinkingFn,
  stopThinkingFn,
  setNoHumanFlag,
  emitEvent = noop,
}) {
  const { promise: escPromise, cleanup: cleanupEscWaiter } = createEscWaiter(escState);

  startThinkingFn();
  const controller = typeof AbortController === 'function' ? new AbortController() : null;
  const cancellationOp = registerCancellation({
    description: 'openai.responses.create',
    onCancel: controller ? () => controller.abort() : null,
  });

  const safeSetNoHumanFlag = typeof setNoHumanFlag === 'function' ? setNoHumanFlag : noop;
  const safeCancel = cancellationOp?.cancel ?? noop;
  const safeUnregister = cancellationOp?.unregister ?? noop;

  const requestOptions = controller ? { signal: controller.signal } : undefined;
  const requestPromise = createResponse({
    openai,
    model,
    input: history,
<<<<<<< HEAD
    text: { format: { type: 'json_object' } },
    tools: [OPENAGENT_RESPONSE_TOOL],
    toolChoice: {
=======
    tools: [OPENAGENT_RESPONSE_TOOL],
    tool_choice: {
>>>>>>> f3891c50
      type: 'function',
      name: 'open-agent',
    },
    options: requestOptions,
  });

  try {
    const raceCandidates = [requestPromise.then((value) => ({ kind: 'completion', value }))];

    if (escPromise) {
      raceCandidates.push(escPromise.then((payload) => ({ kind: 'escape', payload })));
    }

    const outcome = await Promise.race(raceCandidates);

    if (outcome.kind === 'escape') {
      safeCancel('ui-cancel');
      await swallowAbortErrors(requestPromise);

      resetEscState(escState);
      emitEvent({
        type: 'status',
        level: 'warn',
        message: 'Cancellation requested by UI.',
      });

      safeSetNoHumanFlag(false);

      const observation = observationBuilder.buildCancellationObservation({
        reason: 'escape_key',
        message: 'Human canceled the in-flight request.',
        metadata: { esc_payload: outcome.payload ?? null },
      });

      history.push({ role: 'user', content: JSON.stringify(observation) });
      return { status: 'canceled' };
    }

    resetEscState(escState);
    return { status: 'success', completion: outcome.value };
  } catch (error) {
    if (isAbortLike(error)) {
      resetEscState(escState);

      emitEvent({
        type: 'status',
        level: 'warn',
        message: 'Operation aborted before completion.',
      });

      safeSetNoHumanFlag(false);

      const observation = observationBuilder.buildCancellationObservation({
        reason: 'abort',
        message: 'The in-flight request was aborted before completion.',
      });

      history.push({ role: 'user', content: JSON.stringify(observation) });
      return { status: 'canceled' };
    }

    throw error;
  } finally {
    cleanupEscWaiter();
    safeUnregister();
    stopThinkingFn();
  }
}

export default {
  requestModelCompletion,
};<|MERGE_RESOLUTION|>--- conflicted
+++ resolved
@@ -57,14 +57,9 @@
     openai,
     model,
     input: history,
-<<<<<<< HEAD
     text: { format: { type: 'json_object' } },
     tools: [OPENAGENT_RESPONSE_TOOL],
-    toolChoice: {
-=======
-    tools: [OPENAGENT_RESPONSE_TOOL],
-    tool_choice: {
->>>>>>> f3891c50
+    tool_choice: {     
       type: 'function',
       name: 'open-agent',
     },
