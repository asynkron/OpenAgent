# Directory Context: /

## Purpose & Scope

- Monorepo root for the OpenAgent project: a Node.js CLI agent that brokers structured conversations with OpenAI and executes shell commands with human-in-the-loop approvals.
- Hosts workspace packages (`packages/core`, `packages/cli`), prompts & schemas that govern the JSON protocol, documentation, and automated tests.

## Key Subsystems

- `packages/core/` — headless runtime, OpenAI client adapters, and shared utilities. See [`packages/core/context.md`](packages/core/context.md).
- `packages/cli/` — Ink-based CLI that depends on the core runtime. See [`packages/cli/context.md`](packages/cli/context.md).
- `tests/` — cross-package integration suites with mock OpenAI harnesses. See [`tests/context.md`](tests/context.md).
- `packages/core/prompts/` & `schemas/` — authoritative protocol prompts plus JSON schema for validation. Linked details in [`packages/core/prompts/context.md`](packages/core/prompts/context.md) and [`schemas/context.md`](schemas/context.md).
- `docs/` — design notes, operational guides, and meta documentation for contributors. See [`docs/context.md`](docs/context.md).
- Editing helpers now live under `packages/core/scripts/`; root `scripts/` retains repo maintenance utilities (JSON validation, release safety checks). See [`packages/core/scripts/context.md`](packages/core/scripts/context.md) and [`scripts/context.md`](scripts/context.md).
- Operational metadata: `.github/` workflows and `.openagent/` runtime plan snapshots. JetBrains `.idea/`
  settings are intentionally gitignored to keep the repository clean for all contributors.

## Positive Signals

- Comprehensive automated coverage: per-package unit suites (under `packages/core` and `packages/cli`) exercise nearly every agent subsystem while integration tests validate the full runtime loop with mocked OpenAI responses.
- Clear separation between the workspace packages: `packages/core` hosts orchestration/command logic while `packages/cli` owns presentation (Ink) and bootstrapping.
- Documentation spans architecture, ops, and prompt maintenance, reducing ramp-up time for new contributors (especially AI assistants).
- CLI unit tests under `packages/cli/src/**/__tests__` use `ink-testing-library` to simulate terminal input when exercising interactive components.

## Risks / Gaps

- Runtime behavior depends on persisted state in `.openagent/plan.json`; stale snapshots can confuse follow-up sessions and tests if not cleaned between runs even though the file is now gitignored.
- Node dependencies are vendored via `node_modules/`; context indexing intentionally excludes them to avoid noise, so consult package docs when diving into third-party APIs.
- No single architectural diagram ties the subsystems together—use the directory contexts plus `docs/` to reconstitute mental models.

## Maintenance Notes

- Whenever code, docs, or prompts change, update the nearest `context.md` (and parent summaries) so the index remains trustworthy.
- README now opens with `![Screenshot](./screenshot.png)` to preview the CLI.
- Cross-reference sibling directories if behavior spans subsystems (e.g., CLI rendering ↔ agent runtime).
<<<<<<< HEAD
- TypeScript scaffolding now lives at the workspace root via `tsconfig.json` plus `npm run typecheck` for incremental adoption; compiled JavaScript still ships from package directories until the build pipeline is fully converted.
- The CLI package (`packages/cli`) now compiles TypeScript sources into `dist/` on demand via `npm run build --workspace @asynkron/openagent` and `npm run start` builds automatically through its `prestart` script.
=======
- TypeScript scaffolding now lives at the workspace root via `tsconfig.json` plus `npm run typecheck`; `packages/core` now compiles its `src/**/*.ts` sources into `dist/` via `npm run build --workspace @asynkron/openagent-core` before publishing.
>>>>>>> 557a57a1

## Related Context

- Tooling & ops: [`scripts/context.md`](scripts/context.md) and [`.github/context.md`](.github/context.md).
- Runtime state: [`.openagent/context.md`](.openagent/context.md).
- IDE/project metadata: [`.vscode/context.md`](.vscode/context.md). JetBrains `.idea/` settings are local-only.

## CLI Runner Investigation (2025-10-11)

- Initial investigation reproduced out-of-memory crashes triggered by `packages/cli/src/__tests__/runner.test.js` whenever `runCli()` executed during the suite.
- Minimal test scaffolding (console spies, Ink mock) stayed stable, pointing at boot flows in `runCli()` or its dependencies as the source of heavy allocations.

### Status Update (2025-10-11)

- Re-ran `npm test -- packages/cli/src/__tests__/runner.test.js`; the suite now passes in ~0.22 s with no OOM behavior.
- Keep profiling hooks handy (e.g., `node --inspect`, targeted logging) if the leak resurfaces during full CLI sessions outside the test harness.<|MERGE_RESOLUTION|>--- conflicted
+++ resolved
@@ -34,12 +34,9 @@
 - Whenever code, docs, or prompts change, update the nearest `context.md` (and parent summaries) so the index remains trustworthy.
 - README now opens with `![Screenshot](./screenshot.png)` to preview the CLI.
 - Cross-reference sibling directories if behavior spans subsystems (e.g., CLI rendering ↔ agent runtime).
-<<<<<<< HEAD
 - TypeScript scaffolding now lives at the workspace root via `tsconfig.json` plus `npm run typecheck` for incremental adoption; compiled JavaScript still ships from package directories until the build pipeline is fully converted.
 - The CLI package (`packages/cli`) now compiles TypeScript sources into `dist/` on demand via `npm run build --workspace @asynkron/openagent` and `npm run start` builds automatically through its `prestart` script.
-=======
 - TypeScript scaffolding now lives at the workspace root via `tsconfig.json` plus `npm run typecheck`; `packages/core` now compiles its `src/**/*.ts` sources into `dist/` via `npm run build --workspace @asynkron/openagent-core` before publishing.
->>>>>>> 557a57a1
 
 ## Related Context
 
