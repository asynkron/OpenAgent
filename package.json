{
  "name": "openagent-monorepo",
  "private": true,
  "version": "2.13.34",
  "description": "Monorepo for the OpenAgent CLI and core runtime",
  "type": "module",
  "workspaces": [
    "packages/*"
  ],
  "scripts": {
    "start": "node ./scripts/start.js",
    "prestart": "npm run build --workspace @asynkron/openagent-core",
    "test": "node --experimental-vm-modules node_modules/jest/bin/jest.js",
<<<<<<< HEAD
    "pretest": "npm run build --workspaces --if-present",
=======
    "pretest": "npm run build --workspace @asynkron/openagent-core && npm run build --workspace @asynkron/openagent",
>>>>>>> 41b96e03
    "typecheck": "tsc --noEmit",
    "lint": "eslint .",
    "format": "prettier --write .",
    "format:check": "prettier --check .",
    "preformat": "",
    "preformat:check": "",
    "prelint": "",
    "prepare": "",
    "postinstall": "",
    "release:verify-tag": "node ./scripts/verify-release-tag.js"
  },
  "keywords": [],
  "author": "",
  "license": "MIT",
  "devDependencies": {
    "@eslint/js": "^9.37.0",
    "@babel/core": "^7.26.0",
    "@babel/preset-env": "^7.26.0",
    "@babel/preset-typescript": "^7.26.0",
    "@types/node": "^22.9.3",
    "@types/react": "^19.0.1",
    "babel-jest": "^29.7.0",
    "@typescript-eslint/eslint-plugin": "^8.16.0",
    "@typescript-eslint/parser": "^8.16.0",
    "acorn": "^8.15.0",
    "ajv": "^8.17.1",
    "eslint": "^8.57.0",
    "eslint-config-prettier": "^9.1.0",
    "eslint-import-resolver-typescript": "^3.6.1",
    "eslint-plugin-import": "^2.29.1",
    "eslint-plugin-prettier": "^5.1.3",
    "esprima": "^4.0.1",
    "globals": "^16.4.0",
    "ink-testing-library": "^4.0.0",
    "jest": "^29.7.0",
    "ts-jest": "^29.2.4",
    "lint-staged": "^16.2.3",
    "prettier": "^3.2.5",
    "typescript": "^5.6.3"
  },
  "lint-staged": {
    "*.{js,mjs,cjs,ts}": [
      "eslint --fix",
      "prettier --write"
    ],
    "*.{json,md,yml,yaml}": [
      "prettier --write"
    ]
  }
}<|MERGE_RESOLUTION|>--- conflicted
+++ resolved
@@ -11,11 +11,7 @@
     "start": "node ./scripts/start.js",
     "prestart": "npm run build --workspace @asynkron/openagent-core",
     "test": "node --experimental-vm-modules node_modules/jest/bin/jest.js",
-<<<<<<< HEAD
-    "pretest": "npm run build --workspaces --if-present",
-=======
     "pretest": "npm run build --workspace @asynkron/openagent-core && npm run build --workspace @asynkron/openagent",
->>>>>>> 41b96e03
     "typecheck": "tsc --noEmit",
     "lint": "eslint .",
     "format": "prettier --write .",
