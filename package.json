--- conflicted
+++ resolved
@@ -1,11 +1,6 @@
 {
-<<<<<<< HEAD
   "name": "@asynkron/openagent",
-  "version": "2.2.0",
-=======
-  "name": "openagent",
   "version": "2.4.0",
->>>>>>> 8e3cc4ac
   "description": "Simple Node.JS based AI agent",
   "type": "module",
   "main": "index.js",
