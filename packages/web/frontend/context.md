--- conflicted
+++ resolved
@@ -22,10 +22,7 @@
 - Migrated all JavaScript sources to TypeScript and now bundle from `src/js/unified_index.ts`.
 - Replaced legacy global Markdown/highlight wiring with direct module imports for `marked` and `highlight.js`.
 - Added richer type definitions across chat services, viewer helpers, and bootstrap routines to improve safety under strict TypeScript settings.
-<<<<<<< HEAD
 - Strengthened the file-index bootstrap helpers and shared context state with explicit `FileEntry`/`FileTreeEntry` types, removing `unknown` plumbing from navigation flows.
 - Introduced Jest coverage for the bootstrap helpers (tree building, CSS utilities, and fallback reset orchestration) to guard the TypeScript migration.
-=======
 - Split shared chat and plan logic into `src/js/services/chat_model.ts` and `src/js/components/plan_model.ts` so DOM wiring stays lean and unit tests can target the pure helpers.
-- Added Jest suites under `src/js/**/__tests__` to cover plan aggregation and chat payload normalisation utilities.
->>>>>>> a13382ab
+- Added Jest suites under `src/js/**/__tests__` to cover plan aggregation and chat payload normalisation utilities.