# Directory Context: src/commands

## Purpose & Scope

- Low-level primitives that execute shell commands on behalf of the agent runtime.

## Key Files

<<<<<<< HEAD
- `run.js` — spawns shell commands with timeout/cancellation support, captures stdout/stderr to temp files, exposes the canonical `CommandResult` interface (alongside its partial variant), and provides `runCommand` plus helper wrappers (uses `.openagent/temp`) while assuming upstream normalization has produced a string command and rejecting any other shape.
=======
- `run.js` — spawns shell commands with timeout/cancellation support, captures stdout/stderr to temp files, and exposes `runCommand` plus helper wrappers (uses `.openagent/temp`) while assuming upstream normalization has produced a string command and rejecting any other shape.
- `commandHelpers.ts` — normalizes optional labels/descriptions for logging, expects string inputs from callers, and appends new command output lines while preserving existing formatting.
>>>>>>> 70490f6e

## Positive Signals

- Command execution isolates side effects from the agent loop, simplifying testing via mocks.
- `run.js` ensures cancellation handlers are unregistered during all completion paths to avoid dangling callbacks.
- `run.js` rewrites legacy `apply_patch` and `read` invocations to the bundled helpers under `packages/core/scripts/`, keeping the
  command surface stable while pointing to vetted implementations even when the working directory changes.
- `tempFileManager.ts` handles numeric file descriptors directly and still guards against close failures, so resource cleanup
  remains safe even if the OS rejects the `closeSync` call.

## Risks / Gaps

- Temporary command output directories accumulate under `.openagent/temp`; ensure cleanup on failures works across platforms.
- Shell execution assumes POSIX semantics; Windows support may need tweaks (e.g., quoting, default shell).

## Related Context

- Dispatcher using these primitives: [`../agent/context.md`](../agent/context.md).
- Tests covering behavior: [`__tests__/runCommand.test.js`](__tests__/runCommand.test.js), [`../../tests/integration/context.md`](../../tests/integration/context.md).<|MERGE_RESOLUTION|>--- conflicted
+++ resolved
@@ -6,12 +6,8 @@
 
 ## Key Files
 
-<<<<<<< HEAD
 - `run.js` — spawns shell commands with timeout/cancellation support, captures stdout/stderr to temp files, exposes the canonical `CommandResult` interface (alongside its partial variant), and provides `runCommand` plus helper wrappers (uses `.openagent/temp`) while assuming upstream normalization has produced a string command and rejecting any other shape.
-=======
-- `run.js` — spawns shell commands with timeout/cancellation support, captures stdout/stderr to temp files, and exposes `runCommand` plus helper wrappers (uses `.openagent/temp`) while assuming upstream normalization has produced a string command and rejecting any other shape.
 - `commandHelpers.ts` — normalizes optional labels/descriptions for logging, expects string inputs from callers, and appends new command output lines while preserving existing formatting.
->>>>>>> 70490f6e
 
 ## Positive Signals
 
